--- conflicted
+++ resolved
@@ -522,15 +522,10 @@
                 'Parent',               obj.pControls, ...
                 'Style',                'pushbutton', ...
                 'Units',                'pixel', ...
-<<<<<<< HEAD
-                'String',               '<-', ...
                 'Callback',             { @obj.shiftCallback}, ...
-=======
                 'String',               char(8592), ...
-                'Callback',             { @obj.shiftDims}, ...
->>>>>>> 893bf8e6
-                'FontUnits',            'normalized', ...
-                'FontSize',             0.45, ...
+                'FontUnits',            'normalized', ...
+                'FontSize',             0.75, ...
                 'BackgroundColor',      obj.COLOR_BG, ...
                 'ForegroundColor',      obj.COLOR_F);
             
@@ -539,9 +534,10 @@
                 'Style',                'pushbutton', ...
                 'Units',                'pixel', ...
                 'String',               char(11119), ...
+                'Tooltip',              'rotate image counter-clockwise by 90°', ...
                 'Callback',             { @obj.rotateView}, ...
                 'FontUnits',            'normalized', ...
-                'FontSize',             0.45, ...
+                'FontSize',             0.75, ...
                 'BackgroundColor',      obj.COLOR_BG, ...
                 'ForegroundColor',      obj.COLOR_F);
             
@@ -550,9 +546,10 @@
                 'Style',                'pushbutton', ...
                 'Units',                'pixel', ...
                 'String',               char(11118), ...
+                'Tooltip',              'rotate image clockwise by 90°', ...
                 'Callback',             { @obj.rotateView}, ...
                 'FontUnits',            'normalized', ...
-                'FontSize',             0.45, ...
+                'FontSize',             0.75, ...
                 'BackgroundColor',      obj.COLOR_BG, ...
                 'ForegroundColor',      obj.COLOR_F);
             
@@ -560,15 +557,10 @@
                 'Parent',               obj.pControls, ...
                 'Style',                'pushbutton', ...
                 'Units',                'pixel', ...
-<<<<<<< HEAD
-                'String',               '->', ...
                 'Callback',             { @obj.shiftCallback}, ...
-=======
                 'String',               char(8594), ...
-                'Callback',             { @obj.shiftDims}, ...
->>>>>>> 893bf8e6
-                'FontUnits',            'normalized', ...
-                'FontSize',             0.45, ...
+                'FontUnits',            'normalized', ...
+                'FontSize',             0.75, ...
                 'BackgroundColor',      obj.COLOR_BG, ...
                 'ForegroundColor',      obj.COLOR_F);
             
@@ -1294,7 +1286,7 @@
                 addlistener(obj.hExtPlot, 'selChanged', @(src, eventdata) obj.externalSelChange(src, eventdata));
             else
                 % move existing figure to foreground
-                figure(obj.hExtPlot.f)
+                figure(obj.hExtPlot.fig)
             end
         end
         
@@ -1423,16 +1415,16 @@
         end
         
         
-<<<<<<< HEAD
+
         function shiftCallback(obj, src, ~)
             % called by the '<-' and '->' UI buttons to trigger a dimension
             % shift
             
             % find out which button was pressed to determine the sign.
             switch (src.String)
-                case '->'
+                case char(8594)
                     sign = -1;
-                case '<-'
+                case char(8592)
                     sign = 1;
             end
             
@@ -1455,26 +1447,7 @@
                     obj.activeDim = shifted(end);
                 elseif shifts < 0
                     obj.activeDim = shifted(3);
-                end                
-=======
-        function shiftDims(obj, src, ~)
-            % this line ignores singleton dimensions, because they dont get
-            % a slider and a boring to look at
-            dimArray = [obj.showDims obj.mapSliderToDim];
-            switch (src)
-                case obj.hBtnShiftR
-                    shifted = circshift(dimArray, -1);
-                    % activeDim defines the active slider and cant be one
-                    % of the shown dimensions
-                    if ismember(obj.activeDim, shifted(1:2))
-                        obj.activeDim = shifted(3);
-                    end
-                case obj.hBtnShiftL
-                    shifted = circshift(dimArray, +1);
-                    if ismember(obj.activeDim, shifted(1:2))
-                        obj.activeDim = shifted(end);
-                    end
->>>>>>> 893bf8e6
+                end
             end
             
             obj.showDims        = shifted(1:2);

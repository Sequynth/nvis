classdef (Abstract) Draw < handle
    %Draw Baseclass for Draw.. GUIs
    %   Detailed explanation goes here
    
    % TODO:
    % - implement functionality of ShiftDim buttons
    % - RadioGroup Buttons for animated sliders
    
    properties
        f
    end
    
    properties (Access = protected)
        % INPUT PROPERTIES
        nImages         % number of images (1 or 2)
        nAxes           % number of displayed image Axes (DrawSingle: 1, DrawSlider: 3)
        img             % cell array in which the input matrices are stored
        nDims           % number of image dimensions
        isComplex       % is one of the inputs complex
        layerHider      % which of the images is currently shown?
        S               % size of the image(s)
        p               % input parser
        standardTitle   % name of the figure, default depends on inputnames
        
        % WINDOWING PROPERTIES
        Max             % maximum value in both images
        Min             % minimum value in both images
        center
        width
        widthMin
        centerStep
        widthStep
        nrmFac
        
        fftStatus
        fftData
        
        % DISPLAYING
        % link sliders to image dimensions
        % dimMap(2) = 4 means, that slider 2 controls the slice along the
        % 4th dimension.
        dimMap
        showDims
        sel
        activeDim
        % complex representation
        complexMode
        resize
        azimuthAng
        elevationAng
        % cell array containing the current slice image information
        slice
        
        contrast
        COLOR_m
        cmap
        
        % GUI ELEMENTS
        % array of images displayed in 'ax', the handle to the respective axis can always be obtained via
		% get(obj.hImage(...), 'Parent')
        hImage
        % array of slider handles to navigate through the slices
        hTextSlider
        hEditSlider
        hSlider
        % cw-windowing element arrays
        hTextC
        hTextW
        hEditC
        hEditW        
        hBtnHide
        hBtnToggle
        hPopContrast
        % buttons array for complex data display
        hBtnCmplx
        % FFT button
        hBtnFFT
        % Roi
        hBtnRoi
        hTextRoi
        hTextSNR
        hTextSNRvals
        hTextRoiType
        hPopRoiType
        hBtnDelRois
        hBtnSaveRois
        
        % array with ROIs
        rois
        signal
        noise
        
        % GUI ELEMENT PROPERTIES
        SliderHeight
        Control
        
        activeAx
    end
    
    properties (Constant = true, Hidden = true)
        % color scheme of the GUI
        COLOR_BG  = [0.2 0.2 0.2];
        COLOR_B   = [0.1 0.1 0.1];
        COLOR_F   = [0.9 0.9 0.9];
        COLOR_roi = [1.0 0.0 0.0;
                    0.0 0.0 1.0];
        contrastList = {'green-magenta', 'PET', 'heat'};
        
    end
    
    
    methods
        function obj = Draw(in, varargin)
            % CONSTRUCTOR
            
            obj.img{1}      = in;
            obj.S           = size(in);
            obj.nDims       = ndims(in);
            obj.activeDim   = 1;
            obj.isComplex   = ~isreal(in);
            % necessary for view orientation, already needed when saving image or video
            obj.azimuthAng   = 0;
            obj.elevationAng = 90;
                        
            
            % check varargin for a sencond input matrix
            obj.secondImageCheck(varargin{:})
            
            
            % prepare roi parameters
            obj.rois         = {[], []};
            obj.signal       = NaN(1, obj.nImages);
            obj.noise        = NaN(1, obj.nImages);
            
            % set the correct default value for complexMode
            if any(obj.isComplex)
                obj.complexMode = 1;
            else
                % if neither input is complex, display the real part of the
                % data
                obj.complexMode = 3;
            end
            
            % find min and max values in the input data
            obj.findMinMax()
            
            % prepare the input parser
            obj.prepareParser()
            
            % create GUI elements for cw windowing
            obj.prepareGUIElements()
            
        end
        
        
        function delete(obj)
            delete(obj)
        end
        
        
        function findMinMax(obj)
            % Calculates the minimal and maximal value in the upto two
            % input matrices. If there are +-Inf values in the data, a
            % slower, less memory efficient calculation is performed.
            obj.Max = [max(obj.img{1}, [], 'all', 'omitnan'), max(obj.img{2}, [], 'all', 'omitnan')];
            hasInf = obj.Max == Inf;
            if hasInf(1)
                warning('+Inf values present in input 1. For large input matrices this can cause memory overflow and long startup time.')
                obj.Max(1)           = max(obj.img{1}(~isinf(obj.img{1})), [], 'omitnan');
            elseif obj.nImages == 2 && hasInf(2)
                warning('-Inf values present in input 2. For large input matrices this can cause memory overflow and long startup time.')
                obj.Max(2)           = max(obj.img{2}(~isinf(obj.img{2})), [], 'omitnan');
            end
            
            obj.Min = [min(obj.img{1}, [], 'all', 'omitnan'), min(obj.img{2}, [], 'all', 'omitnan')];
            hasInf = obj.Min == -Inf;
            if hasInf(1)
                warning('+Inf values present in input 1. For large input matrices this can cause memory overflow and long startup time.')
                obj.Min(1)           = [min(obj.img{1}(~isinf(obj.img{1})), [], 'omitnan'), 0];
            elseif obj.nImages == 2 && hasInf(2)
                warning('-Inf values present in input 2. For large input matrices this can cause memory overflow and long startup time.')
                obj.Min(2)           = [min(obj.img{2}(~isinf(obj.img{2})), [], 'omitnan'), 0];
            end
            
            if obj.nImages == 1
                obj.Min(2) = 0;
                obj.Max(2) = 1;
            end
            
            obj.Max(obj.isComplex) = abs(obj.Max(obj.isComplex));
            obj.Min(obj.isComplex) = abs(obj.Min(obj.isComplex));
        end
        
        
        function secondImageCheck(obj, varargin)
            % check varargin to see if a second matrix was provided
            if ~isempty(varargin) && ( isnumeric(varargin{1}) || islogical(varargin{1}) )
                obj.nImages = 2;
                obj.img{2}  = varargin{1};
                obj.layerHider   = [1, 1];
                obj.isComplex(2) = ~isreal(obj.img{2});
            else
                obj.nImages = 1;
                obj.img{2}  = [];
            end
        end
        
        
        function prepareParser(obj)
            
            obj.p = inputParser;
            % add parameters to the input parser
            addParameter(obj.p, 'Colormap',     gray(256),                      @(x) obj.isColormap(x));
            addParameter(obj.p, 'Contrast',     'green-magenta',                @(x) obj.isContrast(x, obj.nImages));
            addParameter(obj.p, 'ComplexMode',  obj.complexMode,                @(x) isnumeric(x) && x <= 4);
            addParameter(obj.p, 'AspectRatio',  'square',                       @(x) any(strcmp({'image', 'square'}, x)));
            addParameter(obj.p, 'Resize',       1,                              @isnumeric);
            addParameter(obj.p, 'Title',        obj.standardTitle,              @ischar);
            addParameter(obj.p, 'CW',           [(obj.Max(1) - obj.Min(1))/2+obj.Min(1), ...
                                                obj.Max(1)-obj.Min(1)],         @isnumeric);
            addParameter(obj.p, 'CW2',          [(obj.Max(2) - obj.Min(2))/2+obj.Min(2), ...
                                                obj.Max(2)-obj.Min(2)],         @isnumeric);
            addParameter(obj.p, 'widthMin',     single(0.001*(obj.Max-obj.Min)),@isnumeric);
            addParameter(obj.p, 'Unit',         {[], []},                       @(x) iscell(x) && numel(x) <= 2);
        end
        
        
        function prepareColors(obj)
            % Depending on the amount of input matrices and the provided
            % colormaps or contrast information, the colorscheme for the UI
            % is set and 'center', 'width', and 'widthMin' are given proper
            % initial values.
            %
            % Called by constructor of inheriting class
            % 
            if obj.nImages == 2
                [obj.cmap, c1, c2] = obj.getContrast();
                obj.COLOR_m(1,:) = c1;
                obj.COLOR_m(2,:) = c2;
                
                % if widthMin is scalar, make it a vector
                if isscalar(obj.widthMin)
                    obj.widthMin = [obj.widthMin obj.widthMin];
                end
            else
                obj.COLOR_m(1,:) = obj.COLOR_F;
                obj.COLOR_m(2,:) = obj.COLOR_F;
                
                % if widthMin is scalar, make it a vector
                if isscalar(obj.widthMin)
                    obj.widthMin = [obj.widthMin 0];
                end
            end
            
            obj.center(1)	= double(obj.p.Results.CW(1));
            obj.width(1)    = double(obj.p.Results.CW(2));
            obj.center(2)   = double(obj.p.Results.CW2(1));
            obj.width(2)    = double(obj.p.Results.CW2(2));
            obj.centerStep  = double(obj.center);
            obj.widthStep   = double(obj.width);
            obj.widthMin    = obj.p.Results.widthMin;
        end
        
        
        function prepareGUIElements(obj)
            
            % create figure handle, but hide figure
            obj.f = figure('Color', obj.COLOR_BG, ...
                'Visible',          'off');
            
            % create UI elements for center and width
            obj.hTextC = uicontrol( ...
                'Style',                'text', ...
                'BackgroundColor',      obj.COLOR_BG, ...
                'ForegroundColor',      obj.COLOR_F);
            
            obj.hTextW = uicontrol( ...
                'Style',                'text', ...
                'BackgroundColor',      obj.COLOR_BG, ...
                'ForegroundColor',      obj.COLOR_F);
            
            for idh = 1:obj.nImages
                obj.hEditC(idh) = uicontrol( ...
                    'Style',                'edit', ...
                    'BackgroundColor',      obj.COLOR_BG, ...
                    'Enable',               'Inactive', ...
                    'ButtonDownFcn',        @obj.removeListener, ...
                    'Callback',             @obj.setCW);
                
                obj.hEditW(idh) = uicontrol( ...
                    'Style',                'edit', ...
                    'BackgroundColor',      obj.COLOR_BG, ...
                    'Enable',               'Inactive', ...
                    'ButtonDownFcn',        @obj.removeListener, ...
                    'Callback',             @obj.setCW);
                
                if obj.nImages == 2
                    obj.hBtnHide(idh) = uicontrol( ...
                        'Style',                'togglebutton', ...
                        'BackgroundColor',      obj.COLOR_BG, ...
                        'Callback',             {@obj.hidelayer});
                end
            end
            
            obj.hPopContrast = uicontrol( ...
                'Style',                'popup', ...
                'String',               {'green-magenta', 'PET', 'heat'}, ...
                'BackgroundColor',      obj.COLOR_BG, ...
                'ForegroundColor',      obj.COLOR_F, ...
                'Callback',             {@obj.changeContrast});
            
            if obj.nImages == 2
                obj.hBtnToggle = uicontrol( ...
                    'Style',                'pushbutton', ...
                    'BackgroundColor',      obj.COLOR_BG, ...
                    'ForegroundColor',      obj.COLOR_F, ...
                    'Callback',             {@obj.togglelayers});
            end
            
            % uicontrols must be initialized alone, cannot be done without
            % loop (i guess...)
            for iHdl = 1:2
                obj.hBtnRoi(iHdl) = uicontrol( ...
                    'Style',                'pushbutton', ...
                    'Callback',             {@obj.drawRoi}, ...
                    'BackgroundColor',      obj.COLOR_BG, ...
                    'ForegroundColor',      obj.COLOR_F);
                for jHdl = 1:obj.nImages
                    obj.hTextRoi(iHdl, jHdl) = uicontrol( ...
                        'Style',                'text', ...
                        'BackgroundColor',      obj.COLOR_BG, ...
                        'ForegroundColor',      obj.COLOR_F);
                end
            end
            
            for iHdl = 1:obj.nImages
                obj.hTextSNRvals(iHdl) = uicontrol( ...
                    'Style',                'text', ...
                    'BackgroundColor',      obj.COLOR_BG, ...
                    'ForegroundColor',      obj.COLOR_F);
            end
            
            obj.hTextSNR = uicontrol( ...
                'Style',                'text', ...
                'BackgroundColor',      obj.COLOR_BG, ...
                'ForegroundColor',      obj.COLOR_F);
            obj.hTextRoiType = uicontrol( ...
                'Style',                'text', ...
                'BackgroundColor',      obj.COLOR_BG, ...
                'ForegroundColor',      obj.COLOR_F);
            
            obj.hPopRoiType = uicontrol( ...
                'Style',                'popup', ...
                'String',               {'Polygon', 'Ellipse', 'Freehand'}, ...
                'BackgroundColor',      obj.COLOR_BG, ...
                'ForegroundColor',      obj.COLOR_F);
            
            obj.hBtnDelRois = uicontrol( ...
                'Style',                'pushbutton', ...
                'Callback',             {@obj.delRois}, ...
                'BackgroundColor',      obj.COLOR_BG, ...
                'ForegroundColor',      obj.COLOR_F);
            
            obj.hBtnSaveRois = uicontrol( ...
                'Style',                'pushbutton', ...
                'Callback',             {@obj.saveRois}, ...
                'BackgroundColor',      obj.COLOR_BG, ...
                'ForegroundColor',      obj.COLOR_F);            
            
            obj.hBtnFFT = uicontrol( ...
                'Style',                'pushbutton', ...
                'String',               'FFT', ...
                'Callback',             {@obj.setFFTStatus}, ...
                'BackgroundColor',      obj.COLOR_BG, ...
                'ForegroundColor',      obj.COLOR_F);
            
            obj.hBtnCmplx(1) = uicontrol( ...
                'Style',                'togglebutton', ...
                'String',               'Magnitude', ...
                'Callback',             {@obj.toggleComplex},...
                'BackgroundColor',      obj.COLOR_BG, ...
                'ForegroundColor',      obj.COLOR_F);
            
            obj.hBtnCmplx(2) = uicontrol( ...
                'Style',                'togglebutton', ...
                'String',               'Phase', ...
                'Callback',             {@obj.toggleComplex},...
                'BackgroundColor',      obj.COLOR_BG, ...
                'ForegroundColor',      obj.COLOR_F);
            
            obj.hBtnCmplx(3) = uicontrol( ...
                'Style',                'togglebutton', ...
                'String',               'real', ...
                'Callback',             {@obj.toggleComplex},...
                'BackgroundColor',      obj.COLOR_BG, ...
                'ForegroundColor',      obj.COLOR_F);
            
            obj.hBtnCmplx(4) = uicontrol( ...
                'Style',                'togglebutton', ...
                'String',               'imaginary', ...
                'Callback',             {@obj.toggleComplex},...
                'BackgroundColor',      obj.COLOR_BG, ...
                'ForegroundColor',      obj.COLOR_F);
        end
        
        
        function prepareSliceData(obj)
            % obtain image information form 
            for iImg = 1:obj.nImages
                for iax = 1:obj.nAxes
                    obj.slice{iax, iImg} = squeeze(obj.img{iImg}(obj.sel{iax, :}));
                    if obj.fftStatus == 1
                        obj.slice{iax, iImg} = fftshift(fftn(fftshift(obj.slice{iax, iImg})));
                    end
                end
            end
            
            if any(~cellfun(@isreal, obj.slice))
                % at least one of the slices has complex values
                set(obj.hBtnCmplx, 'Visible', 'on');
                obj.slice = cellfun(@single, ...
                cellfun(@obj.complexPart, obj.slice, 'UniformOutput', false), ...
                'UniformOutput', false);
            else
                % none of the slices has complex data
                % when hBtnCmplx are hidden, complexMode must be 3
                obj.complexMode = 3;
                set(obj.hBtnCmplx, 'Visible', 'off');
                obj.slice = cellfun(@single, obj.slice, 'UniformOutput', false);
            end
            
            obj.calcROI
        end
        
        
        function cImage = sliceMixer(obj, axNo)
            % calculates an RGB image depending on the windowing values,
            % the used colormaps and the current slice position. when the
            % slice position was changed, obj.prepareSliceData should be
            % run before calling the slice mixer.
            % axNo defines the axis for which the image is prepared.
            if obj.nImages == 1                
                lowerl  = single(obj.center(1) - obj.width(1)/2);
                imshift = (obj.slice{axNo, 1} - lowerl)/single(obj.width(1)) * size(obj.cmap{1}, 1);
                if obj.resize ~= 1
                    imshift = imresize(imshift, obj.resize);
                end
                cImage = ind2rgb(round(imshift), obj.cmap{1});
            else
                cImage  = zeros([size(obj.slice{1} ), 3]);
                for idd = 1:obj.nImages
                    % convert images to range [0, cmapResolution]
                    lowerl  = single(obj.center(idd) - obj.width(idd)/2);
                    imshift = (obj.slice{axNo, idd} - lowerl)/single(obj.width(idd)) * size(obj.cmap{idd}, 1);
                    if obj.resize ~= 1
                        imshift = imresize(imshift, obj.resize);
                    end
                    imgRGB  = ind2rgb(round(imshift), obj.cmap{idd}) * obj.layerHider(idd);
                    imgRGB(repmat(isnan(obj.slice{axNo, idd}), [1 1 3])) = 0;
                    cImage  = cImage + imgRGB;
                end
                cImage(isnan(obj.slice{axNo, 1}) & isnan(obj.slice{axNo, 2})) = NaN;
            end
            
            % make sure no channel has values above 1
            cImage(cImage > 1) = 1;
        end
        
        
        function out = complexPart(obj, in)
            % complexPart(obj, in)
            % in:           array with (potentially) complex data
            % complexMode:  int defining the complex part of out
            %               1: Magnitude
            %               2: Phase
            %               3: real part
            %               4: imaginary part
            %
            % out:    magnitude, phase, real or imaginary part of in
            %
            % depending on the value in 'complexMode' either the magnitude,
            % phase, real part or imaginary part is returned
            
            switch(obj.complexMode)
                case 1
                    out = abs(in);
                case 2
                    out = angle(in);
                case 3
                    out = real(in);
                case 4
                    out = imag(in);
            end
        end
        
        
        function toggleComplex(obj, source, ~)
            % toggleComplex(source, ~)
            % source:       handle to uicontrol button
            %
            % called by:    uicontrol togglebutton: Callback
            %
            % Is called when one of the 4 complex data buttons is pressed.
            % These buttons are only visible when at least one matrix has
            % complex data.
            % Depending on which button was pressed last, the magnitude, phase,
            % real part or imaginary part of complex data is shown.
            %
            % complexMode:
            % 1:    magnitude
            % 2:    phase
            % 3:    real
            % 4:    imag
            
            % set all buttons unpreessed
            set(obj.hBtnCmplx, 'Value', 0)
            btnIdx = find(source == obj.hBtnCmplx);
            
            if obj.complexMode == 2
                % restore CW values
                obj.width  = obj.Max  - obj.Min;
                obj.center = obj.width/2 + obj.Min;
            elseif btnIdx == 2
                obj.center = [0 0];
                obj.width  = 2*pi*[1 1];
            end
            
            obj.complexMode = btnIdx;
            set(obj.hBtnCmplx(btnIdx), 'Value', 1)
            
            obj.cw()
            obj.refreshUI()
        end
        
        
        function startDragFcn(obj, src, ~)
            % when middle mouse button is pressed, save current point and start
            % tracking of mouse movements
            callingAx = src.Parent;
            Pt = get(callingAx, 'CurrentPoint');
            % normalization factor
            obj.nrmFac = [obj.S(find(obj.showDims, 1, 'first')) obj.S(find(obj.showDims, 1, 'last'))]*obj.resize;
            switch get(gcbf, 'SelectionType')
                case 'normal'
                    if ~isempty(obj.img{2}) && obj.layerHider(2)
                        sCenter = obj.center;
                        sWidth  = obj.width;
                        cStep   = [0, obj.centerStep(2)];
                        wStep   = [0, obj.widthStep(2)];
                        obj.f.WindowButtonMotionFcn = {@obj.draggingFcn, callingAx, Pt, sCenter, sWidth, cStep, wStep};
                    end
                case 'extend'
                    if isempty(obj.img{2}) || (~isempty(obj.img{2}) && obj.layerHider(1))
                        sCenter = obj.center;
                        sWidth  = obj.width;
                        cStep   = [obj.centerStep(1), 0];
                        wStep   = [obj.widthStep(1), 0];
                        obj.f.WindowButtonMotionFcn = {@obj.draggingFcn, callingAx, Pt, sCenter, sWidth, cStep, wStep};
                    end
            end
        end
        
        
        function draggingFcn(obj, ~, ~, callingAx, StartPt, sCenter, sWidth, cStep, wStep)
            % track motion of mouse and change center and width variables
            % accordingly
            pt = get(callingAx, 'CurrentPoint');
            switch (obj.azimuthAng)
                case 0
                    obj.center = sCenter - cStep * (pt(1, 2)-StartPt(1, 2))/obj.nrmFac(1);
                    obj.width  = sWidth  + wStep * (pt(1, 1)-StartPt(1, 1))/obj.nrmFac(2);
                case 90
                    obj.center = sCenter - cStep * (pt(1, 1)-StartPt(1, 2))/obj.nrmFac(2);
                    obj.width  = sWidth  - wStep * (pt(1, 2)-StartPt(1, 1))/obj.nrmFac(1);
                case 180
                    obj.center = sCenter + cStep * (pt(1, 2)-StartPt(1, 2))/obj.nrmFac(1);
                    obj.width  = sWidth  - wStep * (pt(1, 1)-StartPt(1, 1))/obj.nrmFac(2);
                case 270
                    obj.center = sCenter + cStep * (pt(1, 1)-StartPt(1, 2))/obj.nrmFac(2);
                    obj.width  = sWidth  + wStep * (pt(1, 2)-StartPt(1, 1))/obj.nrmFac(1);
            end
            obj.cw()
        end
        
        
        function cw(obj)
            % adjust windowing values depending on values for center and width
            obj.width(obj.width <= obj.widthMin) = obj.widthMin(obj.width <= obj.widthMin);
            
<<<<<<< HEAD
            for ida = 1:numel(obj.ax)
                set(obj.hImage(ida), 'CData', obj.sliceMixer(ida));
=======
            for ida = 1:numel(obj.hImage)
                set(obj.hImage(ida), 'CData', obj.sliceMixer);
>>>>>>> ebb6c44b
            end
            
            for idi = 1:obj.nImages
                set(obj.hEditC(idi), 'String', num2sci(obj.center(idi), 'padding', 'right'));
                set(obj.hEditW(idi), 'String', num2sci(obj.width(idi) , 'padding', 'right'));
            end
        end
        
        
        function hidelayer(obj, src, ~)
            if src.Value == 0
                src.String  = 'Show';
                if src == obj.hBtnHide(1)
                    obj.layerHider(1) = 0;
                else
                    obj.layerHider(2) = 0;
                end
            else
                src.String  = 'Hide';
                if src == obj.hBtnHide(1)
                    obj.layerHider(1) = 1;
                else
                    obj.layerHider(2) = 1;
                end
            end
            obj.refreshUI()
        end
        
        
        function togglelayers(obj, ~, ~)
            if sum(obj.layerHider) == 1
                % if only one of the layers is shown, toggle both
                obj.layerHider = xor(obj.layerHider, [1 1]);
            else
                % if both are hidden or shown, only show the first layer
                obj.layerHider = [1 0];
            end
            % at this point one should be 1 and the other should be 0
            if obj.layerHider(1) == 1
                set(obj.hBtnHide(1), 'String', 'Hide')
                set(obj.hBtnHide(2), 'String', 'Show')
                set(obj.hBtnHide(1), 'Value',  1)
                set(obj.hBtnHide(2), 'Value',  0)
            else
                set(obj.hBtnHide(1), 'String', 'Show')
                set(obj.hBtnHide(2), 'String', 'Hide')
                set(obj.hBtnHide(1), 'Value',  0)
                set(obj.hBtnHide(2), 'Value',  1)
            end
            obj.refreshUI()
        end
        
        
        function setFFTStatus(obj, ~, ~)
            %called by the 'Run'/'Stop' button and controls the state of the
            %timer
            if obj.fftStatus == 1
                obj.fftStatus = 0;
                set(obj.hBtnFFT, 'String', 'FFT')
                % when leaving fft mode, also reset CW values to initial
                % values
                obj.prepareColors
                obj.cw                
            else
                obj.fftStatus = 1;
                set(obj.hBtnFFT, 'String', '<HTML>FFT<SUP>-1</SUP>')
            end
            obj.refreshUI;
        end
        
        
        function setSlider(obj, src, ~)
            % function is called when an index next to a slider is changed and
            % sets the image to the new coordinate.
            sliceID = obj.dimMap(obj.hEditSlider == src);            
            inSlice = str2double(get(src, 'String'));
            
            obj.sel{sliceID} = inSlice;
            obj.activateSlider(sliceID)
            
            obj.refreshUI();
            set(obj.f,  'WindowKeyPress',   @obj.keyPress);
            set(src,    'Enable',           'Inactive');
        end
        
        
        function newSlice(obj, src, ~)
            % called when slider is moved, get current slice
            dim = obj.dimMap(obj.hSlider == src);
            obj.sel{dim} = round(src.Value);
            obj.activateSlider(dim);
            obj.refreshUI();
        end
        
        % Think about combining setSlider, newSlice and scrollSlider
        
        function scrollSlider(obj, ~, evtData)
            % scroll slider is a callback of the mouse wheel and handles the
            % scrolling through the slices by incrementing or decrementing the
            % index along the activeSlider.
            if evtData.VerticalScrollCount < 0
                obj.incDecActiveDim(-1);
            elseif evtData.VerticalScrollCount > 0
                obj.incDecActiveDim(+1);
            end
        end
        
        
        function incDecActiveDim(obj, incDec)
            % change the active dimension by incDec
            obj.sel{1, obj.activeDim} = obj.sel{1, obj.activeDim} + incDec;
            % check whether the value is too large and take the modulus
            obj.sel{1, obj.activeDim} = mod(obj.sel{1, obj.activeDim}-1, obj.S(obj.activeDim))+1;
            obj.refreshUI();
        end
        
        
        function activateSlider(obj, dim)
            % change current axes and indicate to user by drawing coloured line
            % around current axes, but only if dim wasnt the active axis before
            if obj.activeDim ~= dim
                obj.activeDim = dim;
            end
        end
        
        
        function setCW(obj, src, ~)
            % called by the center and width edit fields
            s = get(src, 'String');
            %turn "," into "."
            s(s == ',') = '.';
            
            for idi = 1:obj.nImages
                if src == obj.hEditC(idi)
                    obj.center(idi) = str2double(s);
                    set(src, 'String', num2sci(obj.center(idi), 'padding', 'right'));
                elseif src == obj.hEditW(idi)
                    obj.width(idi) = str2double(s);
                    set(src, 'String', num2sci(obj.width(idi), 'padding', 'right'));
                end
            end
            
            obj.refreshUI();
            set(obj.f,  'WindowKeyPress',   @obj.keyPress);
            set(src,    'Enable',           'Inactive');
        end
        
        
        function stopDragFcn(obj, varargin)
            % on realease of middle mouse button, stop tracking mouse movement
            set(obj.f, 'WindowButtonMotionFcn', { @obj.mouseMovement});  %reattach mouse movement function
        end
        
        
        function mouseMovement(obj, ~, ~)        % display location and value
            for ida = 1:numel(obj.hImage)
				iteratingAx = get(obj.hImage(ida); 'Parent');
                pAx = round(get(iteratingAx, 'CurrentPoint')/obj.resize);
                if obj.inAxis(iteratingAx, pAx(1, 1), pAx(1, 2))
                    obj.locVal({pAx(1, 2) pAx(1, 1)});
                    return
                end
            end
            % if the cursor is not on top of any axis
            obj.locVal([]);
        end
        
        
        function b = inAxis(obj, ax, x, y)
            if x >= (ax.XLim(1)-0.5)/obj.resize+0.5 && x <= (ax.XLim(2)-0.5)/obj.resize+0.5 && ...
                    y >= (ax.YLim(1)-0.5)/obj.resize+0.5 && y <= (ax.YLim(2)-0.5)/obj.resize+0.5
                b = true;
            else
                b = false;
            end
        end
        
        
        function drawRoi(obj, src, ~)
            % check for signal or noise ROI
            roiNo = find(obj.hBtnRoi == src);
            % if there is currently a roi connected to the handle, delete
            % graphics element
            if ~isempty(obj.rois{roiNo})
                obj.deleteRoi(roiNo)
            end
            
            % instantiate new roi depending on choice
            switch(get(obj.hPopRoiType, 'Value'))
                case 1
                    obj.rois{roiNo} = images.roi.Polygon('Parent', get(obj.hImage(activeDim), 'Parent'), 'Color', obj.COLOR_roi(roiNo, :));
                case 2
                    obj.rois{roiNo} = images.roi.Ellipse('Parent', get(obj.hImage(activeDim), 'Color', obj.COLOR_roi(roiNo, :));
                case 3
                    obj.rois{roiNo} = images.roi.Freehand('Parent', get(obj.hImage(activeDim), 'Color', obj.COLOR_roi(roiNo, :));
            end
            
            addlistener(obj.rois{roiNo}, 'MovingROI', @obj.calcROI);
            draw(obj.rois{roiNo})
            
            obj.calcROI();
        end
        
        
        function calcROI(obj, ~, ~)
            % calculate masks, mean/std and display values and SNR
            
            % TODO: write code that finds the axes for both rois
            % hard fix:
            axNo = 1;
            
            % get current image
            for ii = 1:obj.nImages
                if ~isempty(obj.rois{1})
                    % This use does not work with resize ~= 1 !
                    Mask = obj.slice{axNo, ii}(obj.rois{1}.createMask);
                    obj.signal(ii) = mean(Mask(:));
                    set(obj.hTextRoi(1, ii), 'String', num2sci(obj.signal(ii), 'padding', 'right'));
                end
                if ~isempty(obj.rois{2})
                    % This use does not work with resize ~= 1 !
                    Mask = obj.slice{axNo, ii}(obj.rois{2}.createMask);
                    % input to std must ne floating point
                    obj.noise(ii) = std(single(Mask(:)));
                    set(obj.hTextRoi(2, ii), 'String', num2sci(obj.noise(ii), 'padding', 'right'));
                end
                set(obj.hTextSNRvals(ii), 'String', num2sci(obj.signal(ii)./obj.noise(ii), 'padding', 'right'));
            end
        end        
        
        
        function deleteRoi(obj, roiNo)
            % remove roi shape from axes
            delete(obj.rois{roiNo})
            % make roi handle empty
            obj.rois{roiNo} = [];
            set(obj.hTextRoi(roiNo, :), 'String', '');           
            set(obj.hTextSNRvals(:),    'String', '');
            if roiNo == 1
                obj.signal = [NaN NaN];
            else
                obj.noise = [NaN NaN];
            end
        end
        
        
        function delRois(obj, ~, ~)
            obj.deleteRoi(1)
            obj.deleteRoi(2)
        end
        
        
        function saveRois(obj, ~, ~)
            % function is called by the 'Save ROIs' button and saves the
            % vertices of the current ROIs to the base workspace.
            if ~isempty(obj.rois{1})
                assignin('base', 'ROI_Signal', obj.rois{1}.Position);
                fprintf('ROI_Signal saved to workspace\n');
            else
                fprintf('ROI_Signal not found\n');
            end
            if ~isempty(obj.rois{2})
                assignin('base', 'ROI_Noise', obj.rois{2}.Position);
                fprintf('ROI_Noise saved to workspace\n');
            else
                fprintf('ROI_Noise not found\n');
            end
        end
                
        
        function removeListener(obj, src, ~)
            set(obj.f, 'WindowKeyPress', '');
            set(src, 'Enable', 'On');
        end
        
        
        function isContrast = isContrast(obj, inputContrast)
            contrasts = {'green-magenta', 'PET', 'heat'};
            if obj.nImages == 1
                isContrast = true;
                warning('Only one image available - contrast value ignored');
            else
                switch class(inputContrast)
                    case 'char'
                        if sum(strcmp(contrasts, inputContrast))
                            isContrast = true;
                        else
                            fprintf('Contrast must be any of the following or cell:\n');
                            for con = contrasts
                                fprintf('%s\n', con{1});
                            end
                            error('Choose a valid contrast!');
                        end
                    case 'cell'
                        isContrast = obj.isColormap(inputContrast{1}) && obj.isColormap(inputContrast{2});
                    otherwise
                        error('Contrast must be an identifier string or colormap-cell!');
                end
            end
        end
        
        
        function changeContrast(obj, ~, ~)
            obj.contrast = obj.contrastList{get(obj.hPopContrast, 'Value')};
            obj.prepareColors
            obj.refreshUI
        end
        
        
        function isMap = isColormap(~, inputMap)
            colorMaps = {'parula', 'jet', 'hsv', 'hot', 'cool', 'spring', 'summer', 'autumn', 'winter', 'gray', 'bone', 'copper', 'pink', 'lines', 'colorcube', 'prism', 'flag', 'white'};
            switch class(inputMap)
                case 'double'
                    if ~isequal(size(inputMap,2), 3)
                        error('Colormap size must be a (N x 3) array');
                    else
                        if max(inputMap(:)) > 1 || min(inputMap(:) < 0)
                            error('Colormap must be in the range [0,1]');
                        else
                            isMap = true;
                        end
                    end
                case 'char'
                    if sum(strcmp(colorMaps, inputMap))
                        isMap = true;
                    else
                        fprintf('ColorMap must be any of the following:\n');
                        for map = colorMaps
                            fprintf('%s\n', map{1});
                        end
                        error('Choose a valid color map');
                    end
                otherwise
                    error('Colormap must be numeric or string.');
            end
        end
        
        
        function [cm, c1, c2] = getContrast(obj)
            % depending on the selected contrast, both colormaps are generated
            % and stored in cm, as well as the colors for the text in the control
            % panel (c1, c2)
            cmapResolution = 256;
            if iscell(obj.contrast)
                cm1 = obj.contrast{1};
                cm2 = obj.contrast{2};
                c1  = cm1(end,:);
                c2  = cm2(end,:);
            else
                switch obj.contrast
                    case 'green-magenta'
                        cm1 = [linspace(0,1,cmapResolution)' zeros(cmapResolution,1) linspace(0,1,cmapResolution)'];
                        cm2 = [zeros(cmapResolution,1) linspace(0,1,cmapResolution)' zeros(cmapResolution,1)];
                        c1  = [1 .4 1];
                        c2  = cm2(end,:);
                    case 'PET'
                        cm1 = gray(cmapResolution);
                        cm2 = colorcet('L3', 'N', cmapResolution);
                        c1  = [.9 .9 .9];
                        c2  = [1 1 0];
                    case 'heat'
                        cm1 = gray(cmapResolution);
                        cm2 = colorcet('D4', 'N', cmapResolution);
                        c1  = [.9 .9 .9];
                        c2  = [.7 .7 1];
                    otherwise
                        error(['Contrast not available. Choose', ...
                            "\t'green-magenta'", ...
                            "\t'PET'", ...
                            "or \t''"]);
                end
            end
            % append both cmaps to form one matrix
            cm = cell(1, 2);
            cm{1} = cm1;
            cm{2} = cm2;
        end
    end
    
    %% abstract methods
    
    methods (Abstract)
        locVal(obj)
        refreshUI(obj)
        keyPress(obj)
    end
end
<|MERGE_RESOLUTION|>--- conflicted
+++ resolved
@@ -587,13 +587,8 @@
             % adjust windowing values depending on values for center and width
             obj.width(obj.width <= obj.widthMin) = obj.widthMin(obj.width <= obj.widthMin);
             
-<<<<<<< HEAD
-            for ida = 1:numel(obj.ax)
+            for ida = 1:numel(obj.hImage)
                 set(obj.hImage(ida), 'CData', obj.sliceMixer(ida));
-=======
-            for ida = 1:numel(obj.hImage)
-                set(obj.hImage(ida), 'CData', obj.sliceMixer);
->>>>>>> ebb6c44b
             end
             
             for idi = 1:obj.nImages
